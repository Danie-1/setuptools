name: tests

on: [push, pull_request]

jobs:
  test:
    strategy:
      matrix:
        distutils:
        - stdlib
        - local
        python:
<<<<<<< HEAD
        - pypy3
        - 3.6
=======
        - 3.7
>>>>>>> eca1c4ca
        - 3.9
        - "3.10"
        platform:
        - ubuntu-latest
        - macos-latest
        - windows-latest
    runs-on: ${{ matrix.platform }}
    env:
      SETUPTOOLS_USE_DISTUTILS: ${{ matrix.distutils }}
    steps:
      - uses: actions/checkout@v2
      - name: Setup Python
        uses: actions/setup-python@v2
        with:
          python-version: ${{ matrix.python }}
      - name: Install tox
        run: |
          python -m pip install tox
      - name: Run tests
        run: tox -- --cov-report xml
      - name: Publish coverage
        if: false  # disabled for #2727
        uses: codecov/codecov-action@v1
        with:
          flags: >-  # Mark which lines are covered by which envs
            ${{ runner.os }},
            ${{ matrix.python }}

  release:
    needs: test
    if: github.event_name == 'push' && contains(github.ref, 'refs/tags/')
    runs-on: ubuntu-latest

    steps:
      - uses: actions/checkout@v2
      - name: Setup Python
        uses: actions/setup-python@v2
        with:
          python-version: "3.10"
      - name: Install tox
        run: |
          python -m pip install tox
      - name: Release
        run: tox -e release
        env:
          TWINE_PASSWORD: ${{ secrets.PYPI_TOKEN }}
          GITHUB_TOKEN: ${{ secrets.GITHUB_TOKEN }}<|MERGE_RESOLUTION|>--- conflicted
+++ resolved
@@ -10,12 +10,8 @@
         - stdlib
         - local
         python:
-<<<<<<< HEAD
         - pypy3
-        - 3.6
-=======
         - 3.7
->>>>>>> eca1c4ca
         - 3.9
         - "3.10"
         platform:
