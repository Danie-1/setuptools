[flake8]
max-line-length = 88
<<<<<<< HEAD
exclude =
	setuptools/_vendor
	pkg_resources/_vendor
=======

# jaraco/skeleton#34
max-complexity = 10

>>>>>>> 0df40810
extend-ignore =
	# Black creates whitespace before colon
	E203
	setuptools/site-patch.py F821
	setuptools/py*compat.py F811

# Let's not overcomplicate the code:
max-complexity = 10<|MERGE_RESOLUTION|>--- conflicted
+++ resolved
@@ -1,20 +1,15 @@
 [flake8]
 max-line-length = 88
-<<<<<<< HEAD
-exclude =
-	setuptools/_vendor
-	pkg_resources/_vendor
-=======
 
 # jaraco/skeleton#34
 max-complexity = 10
 
->>>>>>> 0df40810
+exclude =
+	setuptools/_vendor
+	pkg_resources/_vendor
+
 extend-ignore =
 	# Black creates whitespace before colon
 	E203
 	setuptools/site-patch.py F821
-	setuptools/py*compat.py F811
-
-# Let's not overcomplicate the code:
-max-complexity = 10+	setuptools/py*compat.py F811