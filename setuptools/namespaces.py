--- conflicted
+++ resolved
@@ -44,20 +44,14 @@
 
     _nspkg_tmpl = (
         "import sys, types, os, importlib.util, importlib.machinery",
-        "pep420 = (3, 3) < sys.version_info < (3, 5)",
         "has_mfs = sys.version_info > (3, 5)",
         "p = os.path.join(%(root)s, *%(pth)r)",
-<<<<<<< HEAD
-        "ie = os.path.exists(os.path.join(p,'__init__.py'))",
-        "m = not ie and not pep420 and has_mfs and "
+        "m = has_mfs and "
             "sys.modules.setdefault(%(pkg)r, "
                 "importlib.util.module_from_spec("
                     "importlib.machinery.PathFinder.find_spec(%(pkg)r, "
                         "[os.path.dirname(p)])))",
-        "m = not ie and not pep420 and not has_mfs and "
-=======
-        "m = "
->>>>>>> 3dd506f0
+        "m = not has_mfs and "
             "sys.modules.setdefault(%(pkg)r, types.ModuleType(%(pkg)r))",
         "mp = (m or []) and m.__dict__.setdefault('__path__',[])",
         "(p not in mp) and mp.append(p)",
