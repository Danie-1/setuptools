from __future__ import absolute_import, unicode_literals
import io
import os
import sys
<<<<<<< HEAD
import warnings
=======
import functools
>>>>>>> 29f9cb08
from collections import defaultdict
from functools import partial
from functools import wraps
from importlib import import_module

from distutils.errors import DistutilsOptionError, DistutilsFileError
from setuptools.extern.packaging.version import LegacyVersion, parse
from setuptools.extern.six import string_types, PY3


__metaclass__ = type


def read_configuration(
        filepath, find_others=False, ignore_option_errors=False):
    """Read given configuration file and returns options from it as a dict.

    :param str|unicode filepath: Path to configuration file
        to get options from.

    :param bool find_others: Whether to search for other configuration files
        which could be on in various places.

    :param bool ignore_option_errors: Whether to silently ignore
        options, values of which could not be resolved (e.g. due to exceptions
        in directives such as file:, attr:, etc.).
        If False exceptions are propagated as expected.

    :rtype: dict
    """
    from setuptools.dist import Distribution, _Distribution

    filepath = os.path.abspath(filepath)

    if not os.path.isfile(filepath):
        raise DistutilsFileError(
            'Configuration file %s does not exist.' % filepath)

    current_directory = os.getcwd()
    os.chdir(os.path.dirname(filepath))

    try:
        dist = Distribution()

        filenames = dist.find_config_files() if find_others else []
        if filepath not in filenames:
            filenames.append(filepath)

        _Distribution.parse_config_files(dist, filenames=filenames)

        handlers = parse_configuration(
            dist, dist.command_options,
            ignore_option_errors=ignore_option_errors)

    finally:
        os.chdir(current_directory)

    return configuration_to_dict(handlers)


def _get_option(target_obj, key):
    """
    Given a target object and option key, get that option from
    the target object, either through a get_{key} method or
    from an attribute directly.
    """
    getter_name = 'get_{key}'.format(**locals())
    by_attribute = functools.partial(getattr, target_obj, key)
    getter = getattr(target_obj, getter_name, by_attribute)
    return getter()


def configuration_to_dict(handlers):
    """Returns configuration data gathered by given handlers as a dict.

    :param list[ConfigHandler] handlers: Handlers list,
        usually from parse_configuration()

    :rtype: dict
    """
    config_dict = defaultdict(dict)

    for handler in handlers:
        for option in handler.set_options:
            value = _get_option(handler.target_obj, option)
            config_dict[handler.section_prefix][option] = value

    return config_dict


def parse_configuration(
        distribution, command_options, ignore_option_errors=False):
    """Performs additional parsing of configuration options
    for a distribution.

    Returns a list of used option handlers.

    :param Distribution distribution:
    :param dict command_options:
    :param bool ignore_option_errors: Whether to silently ignore
        options, values of which could not be resolved (e.g. due to exceptions
        in directives such as file:, attr:, etc.).
        If False exceptions are propagated as expected.
    :rtype: list
    """
    options = ConfigOptionsHandler(
        distribution, command_options, ignore_option_errors)
    options.parse()

    meta = ConfigMetadataHandler(
        distribution.metadata, command_options, ignore_option_errors,
        distribution.package_dir)
    meta.parse()

    return meta, options


class ConfigHandler:
    """Handles metadata supplied in configuration files."""

    section_prefix = None
    """Prefix for config sections handled by this handler.
    Must be provided by class heirs.

    """

    aliases = {}
    """Options aliases.
    For compatibility with various packages. E.g.: d2to1 and pbr.
    Note: `-` in keys is replaced with `_` by config parser.

    """

    def __init__(self, target_obj, options, ignore_option_errors=False):
        sections = {}

        section_prefix = self.section_prefix
        for section_name, section_options in options.items():
            if not section_name.startswith(section_prefix):
                continue

            section_name = section_name.replace(section_prefix, '').strip('.')
            sections[section_name] = section_options

        self.ignore_option_errors = ignore_option_errors
        self.target_obj = target_obj
        self.sections = sections
        self.set_options = []

    @property
    def parsers(self):
        """Metadata item name to parser function mapping."""
        raise NotImplementedError(
            '%s must provide .parsers property' % self.__class__.__name__)

    def __setitem__(self, option_name, value):
        unknown = tuple()
        target_obj = self.target_obj

        # Translate alias into real name.
        option_name = self.aliases.get(option_name, option_name)

        current_value = getattr(target_obj, option_name, unknown)

        if current_value is unknown:
            raise KeyError(option_name)

        if current_value:
            # Already inhabited. Skipping.
            return

        skip_option = False
        parser = self.parsers.get(option_name)
        if parser:
            try:
                value = parser(value)

            except Exception:
                skip_option = True
                if not self.ignore_option_errors:
                    raise

        if skip_option:
            return

        setter = getattr(target_obj, 'set_%s' % option_name, None)
        if setter is None:
            setattr(target_obj, option_name, value)
        else:
            setter(value)

        self.set_options.append(option_name)

    @classmethod
    def _parse_list(cls, value, separator=','):
        """Represents value as a list.

        Value is split either by separator (defaults to comma) or by lines.

        :param value:
        :param separator: List items separator character.
        :rtype: list
        """
        if isinstance(value, list):  # _get_parser_compound case
            return value

        if '\n' in value:
            value = value.splitlines()
        else:
            value = value.split(separator)

        return [chunk.strip() for chunk in value if chunk.strip()]

    @classmethod
    def _parse_dict(cls, value):
        """Represents value as a dict.

        :param value:
        :rtype: dict
        """
        separator = '='
        result = {}
        for line in cls._parse_list(value):
            key, sep, val = line.partition(separator)
            if sep != separator:
                raise DistutilsOptionError(
                    'Unable to parse option value to dict: %s' % value)
            result[key.strip()] = val.strip()

        return result

    @classmethod
    def _parse_bool(cls, value):
        """Represents value as boolean.

        :param value:
        :rtype: bool
        """
        value = value.lower()
        return value in ('1', 'true', 'yes')

    @classmethod
    def _parse_file(cls, value):
        """Represents value as a string, allowing including text
        from nearest files using `file:` directive.

        Directive is sandboxed and won't reach anything outside
        directory with setup.py.

        Examples:
            file: LICENSE
            file: README.rst, CHANGELOG.md, src/file.txt

        :param str value:
        :rtype: str
        """
        include_directive = 'file:'

        if not isinstance(value, string_types):
            return value

        if not value.startswith(include_directive):
            return value

        spec = value[len(include_directive):]
        filepaths = (os.path.abspath(path.strip()) for path in spec.split(','))
        return '\n'.join(
            cls._read_file(path)
            for path in filepaths
            if (cls._assert_local(path) or True)
            and os.path.isfile(path)
        )

    @staticmethod
    def _assert_local(filepath):
        if not filepath.startswith(os.getcwd()):
            raise DistutilsOptionError(
                '`file:` directive can not access %s' % filepath)

    @staticmethod
    def _read_file(filepath):
        with io.open(filepath, encoding='utf-8') as f:
            return f.read()

    @classmethod
    def _parse_attr(cls, value, package_dir=None):
        """Represents value as a module attribute.

        Examples:
            attr: package.attr
            attr: package.module.attr

        :param str value:
        :rtype: str
        """
        attr_directive = 'attr:'
        if not value.startswith(attr_directive):
            return value

        attrs_path = value.replace(attr_directive, '').strip().split('.')
        attr_name = attrs_path.pop()

        module_name = '.'.join(attrs_path)
        module_name = module_name or '__init__'

        parent_path = os.getcwd()
        if package_dir:
            if attrs_path[0] in package_dir:
                # A custom path was specified for the module we want to import
                custom_path = package_dir[attrs_path[0]]
                parts = custom_path.rsplit('/', 1)
                if len(parts) > 1:
                    parent_path = os.path.join(os.getcwd(), parts[0])
                    module_name = parts[1]
                else:
                    module_name = custom_path
            elif '' in package_dir:
                # A custom parent directory was specified for all root modules
                parent_path = os.path.join(os.getcwd(), package_dir[''])
        sys.path.insert(0, parent_path)
        try:
            module = import_module(module_name)
            value = getattr(module, attr_name)

        finally:
            sys.path = sys.path[1:]

        return value

    @classmethod
    def _get_parser_compound(cls, *parse_methods):
        """Returns parser function to represents value as a list.

        Parses a value applying given methods one after another.

        :param parse_methods:
        :rtype: callable
        """
        def parse(value):
            parsed = value

            for method in parse_methods:
                parsed = method(parsed)

            return parsed

        return parse

    @classmethod
    def _parse_section_to_dict(cls, section_options, values_parser=None):
        """Parses section options into a dictionary.

        Optionally applies a given parser to values.

        :param dict section_options:
        :param callable values_parser:
        :rtype: dict
        """
        value = {}
        values_parser = values_parser or (lambda val: val)
        for key, (_, val) in section_options.items():
            value[key] = values_parser(val)
        return value

    def parse_section(self, section_options):
        """Parses configuration file section.

        :param dict section_options:
        """
        for (name, (_, value)) in section_options.items():
            try:
                self[name] = value

            except KeyError:
                pass  # Keep silent for a new option may appear anytime.

    def parse(self):
        """Parses configuration file items from one
        or more related sections.

        """
        for section_name, section_options in self.sections.items():

            method_postfix = ''
            if section_name:  # [section.option] variant
                method_postfix = '_%s' % section_name

            section_parser_method = getattr(
                self,
                # Dots in section names are tranlsated into dunderscores.
                ('parse_section%s' % method_postfix).replace('.', '__'),
                None)

            if section_parser_method is None:
                raise DistutilsOptionError(
                    'Unsupported distribution option section: [%s.%s]' % (
                        self.section_prefix, section_name))

            section_parser_method(section_options)

    def _deprecated_config_handler(self, func, msg, warning_class):
        """ this function will wrap around parameters that are deprecated
        
        :param msg: deprecation message 
        :param warning_class: class of warning exception to be raised
        :param func: function to be wrapped around
        """
        @wraps(func)
        def config_handler(*args, **kwargs):
            warnings.warn(msg, warning_class)
            return func(*args, **kwargs)
        
        return config_handler


class ConfigMetadataHandler(ConfigHandler):

    section_prefix = 'metadata'

    aliases = {
        'home_page': 'url',
        'summary': 'description',
        'classifier': 'classifiers',
        'platform': 'platforms',
    }

    strict_mode = False
    """We need to keep it loose, to be partially compatible with
    `pbr` and `d2to1` packages which also uses `metadata` section.

    """

    def __init__(self, target_obj, options, ignore_option_errors=False,
                 package_dir=None):
        super(ConfigMetadataHandler, self).__init__(target_obj, options,
                                                    ignore_option_errors)
        self.package_dir = package_dir

    @property
    def parsers(self):
        """Metadata item name to parser function mapping."""
        parse_list = self._parse_list
        parse_file = self._parse_file
        parse_dict = self._parse_dict

        return {
            'platforms': parse_list,
            'keywords': parse_list,
            'provides': parse_list,
            'requires': self._deprecated_config_handler(parse_list,
                "The requires parameter is deprecated, please use " +
                "install_requires for runtime dependencies.",
                DeprecationWarning),
            'obsoletes': parse_list,
            'classifiers': self._get_parser_compound(parse_file, parse_list),
            'license': parse_file,
            'description': parse_file,
            'long_description': parse_file,
            'version': self._parse_version,
            'project_urls': parse_dict,
        }

    def _parse_version(self, value):
        """Parses `version` option value.

        :param value:
        :rtype: str

        """
        version = self._parse_file(value)

        if version != value:
            version = version.strip()
            # Be strict about versions loaded from file because it's easy to
            # accidentally include newlines and other unintended content
            if isinstance(parse(version), LegacyVersion):
                tmpl = (
                    'Version loaded from {value} does not '
                    'comply with PEP 440: {version}'
                )
                raise DistutilsOptionError(tmpl.format(**locals()))

            return version

        version = self._parse_attr(value, self.package_dir)

        if callable(version):
            version = version()

        if not isinstance(version, string_types):
            if hasattr(version, '__iter__'):
                version = '.'.join(map(str, version))
            else:
                version = '%s' % version

        return version


class ConfigOptionsHandler(ConfigHandler):

    section_prefix = 'options'

    @property
    def parsers(self):
        """Metadata item name to parser function mapping."""
        parse_list = self._parse_list
        parse_list_semicolon = partial(self._parse_list, separator=';')
        parse_bool = self._parse_bool
        parse_dict = self._parse_dict

        return {
            'zip_safe': parse_bool,
            'use_2to3': parse_bool,
            'include_package_data': parse_bool,
            'package_dir': parse_dict,
            'use_2to3_fixers': parse_list,
            'use_2to3_exclude_fixers': parse_list,
            'convert_2to3_doctests': parse_list,
            'scripts': parse_list,
            'eager_resources': parse_list,
            'dependency_links': parse_list,
            'namespace_packages': parse_list,
            'install_requires': parse_list_semicolon,
            'setup_requires': parse_list_semicolon,
            'tests_require': parse_list_semicolon,
            'packages': self._parse_packages,
            'entry_points': self._parse_file,
            'py_modules': parse_list,
        }

    def _parse_packages(self, value):
        """Parses `packages` option value.

        :param value:
        :rtype: list
        """
        find_directives = ['find:', 'find_namespace:']
        trimmed_value = value.strip()

        if trimmed_value not in find_directives:
            return self._parse_list(value)

        findns = trimmed_value == find_directives[1]
        if findns and not PY3:
            raise DistutilsOptionError(
                'find_namespace: directive is unsupported on Python < 3.3')

        # Read function arguments from a dedicated section.
        find_kwargs = self.parse_section_packages__find(
            self.sections.get('packages.find', {}))

        if findns:
            from setuptools import find_namespace_packages as find_packages
        else:
            from setuptools import find_packages

        return find_packages(**find_kwargs)

    def parse_section_packages__find(self, section_options):
        """Parses `packages.find` configuration file section.

        To be used in conjunction with _parse_packages().

        :param dict section_options:
        """
        section_data = self._parse_section_to_dict(
            section_options, self._parse_list)

        valid_keys = ['where', 'include', 'exclude']

        find_kwargs = dict(
            [(k, v) for k, v in section_data.items() if k in valid_keys and v])

        where = find_kwargs.get('where')
        if where is not None:
            find_kwargs['where'] = where[0]  # cast list to single val

        return find_kwargs

    def parse_section_entry_points(self, section_options):
        """Parses `entry_points` configuration file section.

        :param dict section_options:
        """
        parsed = self._parse_section_to_dict(section_options, self._parse_list)
        self['entry_points'] = parsed

    def _parse_package_data(self, section_options):
        parsed = self._parse_section_to_dict(section_options, self._parse_list)

        root = parsed.get('*')
        if root:
            parsed[''] = root
            del parsed['*']

        return parsed

    def parse_section_package_data(self, section_options):
        """Parses `package_data` configuration file section.

        :param dict section_options:
        """
        self['package_data'] = self._parse_package_data(section_options)

    def parse_section_exclude_package_data(self, section_options):
        """Parses `exclude_package_data` configuration file section.

        :param dict section_options:
        """
        self['exclude_package_data'] = self._parse_package_data(
            section_options)

    def parse_section_extras_require(self, section_options):
        """Parses `extras_require` configuration file section.

        :param dict section_options:
        """
        parse_list = partial(self._parse_list, separator=';')
        self['extras_require'] = self._parse_section_to_dict(
            section_options, parse_list)

    def parse_section_data_files(self, section_options):
        """Parses `data_files` configuration file section.

        :param dict section_options:
        """
        parsed = self._parse_section_to_dict(section_options, self._parse_list)
        self['data_files'] = [(k, v) for k, v in parsed.items()]<|MERGE_RESOLUTION|>--- conflicted
+++ resolved
@@ -2,11 +2,9 @@
 import io
 import os
 import sys
-<<<<<<< HEAD
+
 import warnings
-=======
 import functools
->>>>>>> 29f9cb08
 from collections import defaultdict
 from functools import partial
 from functools import wraps
