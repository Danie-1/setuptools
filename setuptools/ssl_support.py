--- conflicted
+++ resolved
@@ -4,11 +4,7 @@
 import re
 import functools
 
-<<<<<<< HEAD
-from six.moves import urllib, http_client, map
-=======
-from setuptools.extern.six.moves import urllib, http_client, map, filter
->>>>>>> 730834b5
+from six.moves import urllib, http_client, map, filter
 
 from pkg_resources import ResolutionError, ExtractionError
 
