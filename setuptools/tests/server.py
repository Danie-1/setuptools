--- conflicted
+++ resolved
@@ -1,17 +1,11 @@
 """Basic http server for tests to simulate PyPI or custom indexes
 """
 import sys
-<<<<<<< HEAD
-from threading import Thread
-from setuptools.compat import (urllib2, URLError, HTTPServer,
-                               SimpleHTTPRequestHandler)
-=======
 import time
 import threading
 import BaseHTTPServer
-from BaseHTTPServer import HTTPServer
-from SimpleHTTPServer import SimpleHTTPRequestHandler
->>>>>>> db678072
+from setuptools.compat import (urllib2, URLError, HTTPServer,
+                               SimpleHTTPRequestHandler)
 
 class IndexServer(HTTPServer):
     """Basic single-threaded http server simulating a package index
@@ -52,14 +46,9 @@
             if sys.version_info >= (2, 6):
                 urllib2.urlopen(url, timeout=5)
             else:
-<<<<<<< HEAD
-                urllib2.urlopen('http://127.0.0.1:%s/' % self.server_port)
+                urllib2.urlopen(url)
         except URLError:
-=======
-                urllib2.urlopen(url)
-        except urllib2.URLError:
             # ignore any errors; all that's important is the request
->>>>>>> db678072
             pass
         self.thread.join()
 
