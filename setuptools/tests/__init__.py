--- conflicted
+++ resolved
@@ -66,16 +66,10 @@
         self.assertEqual(dep.extract_constant(f1.func_code,'z', -1), None)
 
     def testFindModule(self):
-<<<<<<< HEAD
-        self.assertRaises(ImportError, find_module, 'no-such.-thing')
-        self.assertRaises(ImportError, find_module, 'setuptools.non-existent')
-        f,p,i = find_module('setuptools.tests')
-        f.close()
-=======
         self.assertRaises(ImportError, dep.find_module, 'no-such.-thing')
         self.assertRaises(ImportError, dep.find_module, 'setuptools.non-existent')
-        f,p,i = dep.find_module('setuptools.tests'); f.close()
->>>>>>> 6d3883d9
+        f,p,i = dep.find_module('setuptools.tests')
+        f.close()
 
     def testModuleExtract(self):
         if not hasattr(dep, 'get_module_constant'):
