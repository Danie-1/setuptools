"""setuptools.command.egg_info

Create a distribution's .egg-info directory and contents"""

from distutils.filelist import FileList as _FileList
from distutils.util import convert_path
from distutils import log
import distutils.errors
import os
import re
import sys

from setuptools import Command
from setuptools.command.sdist import sdist
from setuptools.compat import basestring, PY3, StringIO
from setuptools import svn_utils
from setuptools.command.sdist import walk_revctrl
from pkg_resources import (
    parse_requirements, safe_name, parse_version,
    safe_version, yield_lines, EntryPoint, iter_entry_points, to_filename)
import setuptools.unicode_utils as unicode_utils


class egg_info(Command):
    description = "create a distribution's .egg-info directory"

    user_options = [
        ('egg-base=', 'e', "directory containing .egg-info directories"
                           " (default: top of the source tree)"),
        ('tag-svn-revision', 'r',
         "Add subversion revision ID to version number"),
        ('tag-date', 'd', "Add date stamp (e.g. 20050528) to version number"),
        ('tag-build=', 'b', "Specify explicit tag to add to version number"),
        ('no-svn-revision', 'R',
         "Don't add subversion revision ID [default]"),
        ('no-date', 'D', "Don't include date stamp [default]"),
    ]

    boolean_options = ['tag-date', 'tag-svn-revision']
    negative_opt = {'no-svn-revision': 'tag-svn-revision',
                    'no-date': 'tag-date'}

    def initialize_options(self):
        self.egg_name = None
        self.egg_version = None
        self.egg_base = None
        self.egg_info = None
        self.tag_build = None
        self.tag_svn_revision = 0
        self.tag_date = 0
        self.broken_egg_info = False
        self.vtags = None

    def save_version_info(self, filename):
        from setuptools.command.setopt import edit_config

        values = dict(
            egg_info=dict(
                tag_svn_revision=0,
                tag_date=0,
                tag_build=self.tags(),
            )
        )
        edit_config(filename, values)

    def finalize_options(self):
        self.egg_name = safe_name(self.distribution.get_name())
        self.vtags = self.tags()
        self.egg_version = self.tagged_version()

        try:
            list(
                parse_requirements('%s==%s' % (self.egg_name,
                                               self.egg_version))
            )
        except ValueError:
            raise distutils.errors.DistutilsOptionError(
                "Invalid distribution name or version syntax: %s-%s" %
                (self.egg_name, self.egg_version)
            )

        if self.egg_base is None:
            dirs = self.distribution.package_dir
            self.egg_base = (dirs or {}).get('', os.curdir)

        self.ensure_dirname('egg_base')
        self.egg_info = to_filename(self.egg_name) + '.egg-info'
        if self.egg_base != os.curdir:
            self.egg_info = os.path.join(self.egg_base, self.egg_info)
        if '-' in self.egg_name:
            self.check_broken_egg_info()

        # Set package version for the benefit of dumber commands
        # (e.g. sdist, bdist_wininst, etc.)
        #
        self.distribution.metadata.version = self.egg_version

        # If we bootstrapped around the lack of a PKG-INFO, as might be the
        # case in a fresh checkout, make sure that any special tags get added
        # to the version info
        #
        pd = self.distribution._patched_dist
        if pd is not None and pd.key == self.egg_name.lower():
            pd._version = self.egg_version
            pd._parsed_version = parse_version(self.egg_version)
            self.distribution._patched_dist = None

    def write_or_delete_file(self, what, filename, data, force=False):
        """Write `data` to `filename` or delete if empty

        If `data` is non-empty, this routine is the same as ``write_file()``.
        If `data` is empty but not ``None``, this is the same as calling
        ``delete_file(filename)`.  If `data` is ``None``, then this is a no-op
        unless `filename` exists, in which case a warning is issued about the
        orphaned file (if `force` is false), or deleted (if `force` is true).
        """
        if data:
            self.write_file(what, filename, data)
        elif os.path.exists(filename):
            if data is None and not force:
                log.warn(
                    "%s not set in setup(), but %s exists", what, filename
                )
                return
            else:
                self.delete_file(filename)

    def write_file(self, what, filename, data):
        """Write `data` to `filename` (if not a dry run) after announcing it

        `what` is used in a log message to identify what is being written
        to the file.
        """
        log.info("writing %s to %s", what, filename)
        if PY3:
            data = data.encode("utf-8")
        if not self.dry_run:
            f = open(filename, 'wb')
            f.write(data)
            f.close()

    def delete_file(self, filename):
        """Delete `filename` (if not a dry run) after announcing it"""
        log.info("deleting %s", filename)
        if not self.dry_run:
            os.unlink(filename)

    def tagged_version(self):
        version = self.distribution.get_version()
        # egg_info may be called more than once for a distribution,
        # in which case the version string already contains all tags.
        if self.vtags and version.endswith(self.vtags):
            return safe_version(version)
        return safe_version(version + self.vtags)

    def run(self):
        self.mkpath(self.egg_info)
        installer = self.distribution.fetch_build_egg
        for ep in iter_entry_points('egg_info.writers'):
            writer = ep.load(installer=installer)
            writer(self, ep.name, os.path.join(self.egg_info, ep.name))

        # Get rid of native_libs.txt if it was put there by older bdist_egg
        nl = os.path.join(self.egg_info, "native_libs.txt")
        if os.path.exists(nl):
            self.delete_file(nl)

        self.find_sources()

    def tags(self):
        version = ''
        if self.tag_build:
            version += self.tag_build
        if self.tag_svn_revision:
            rev = self.get_svn_revision()
            if rev:     # is 0 if it's not an svn working copy
                version += '-r%s' % rev
        if self.tag_date:
            import time

            version += time.strftime("-%Y%m%d")
        return version

    @staticmethod
    def get_svn_revision():
        return str(svn_utils.SvnInfo.load(os.curdir).get_revision())

    def find_sources(self):
        """Generate SOURCES.txt manifest file"""
        manifest_filename = os.path.join(self.egg_info, "SOURCES.txt")
        mm = manifest_maker(self.distribution)
        mm.manifest = manifest_filename
        mm.run()
        self.filelist = mm.filelist

    def check_broken_egg_info(self):
        bei = self.egg_name + '.egg-info'
        if self.egg_base != os.curdir:
            bei = os.path.join(self.egg_base, bei)
        if os.path.exists(bei):
            log.warn(
                "-" * 78 + '\n'
                "Note: Your current .egg-info directory has a '-' in its name;"
                '\nthis will not work correctly with "setup.py develop".\n\n'
                'Please rename %s to %s to correct this problem.\n' + '-' * 78,
                bei, self.egg_info
            )
            self.broken_egg_info = self.egg_info
            self.egg_info = bei  # make it work for now


class FileList(_FileList):
    """File list that accepts only existing, platform-independent paths"""

    def append(self, item):
        if item.endswith('\r'):  # Fix older sdists built on Windows
            item = item[:-1]
        path = convert_path(item)

        if self._safe_path(path):
            self.files.append(path)

    def extend(self, paths):
        self.files.extend(filter(self._safe_path, paths))

    def _repair(self):
        """
        Replace self.files with only safe paths

        Because some owners of FileList manipulate the underlying
        ``files`` attribute directly, this method must be called to
        repair those paths.
        """
        self.files = list(filter(self._safe_path, self.files))

    def _safe_path(self, path):
        enc_warn = "'%s' not %s encodable -- skipping"

        # To avoid accidental trans-codings errors, first to unicode
        u_path = unicode_utils.filesys_decode(path)
        if u_path is None:
            log.warn("'%s' in unexpected encoding -- skipping" % path)
            return False

        # Must ensure utf-8 encodability
        utf8_path = unicode_utils.try_encode(u_path, "utf-8")
        if utf8_path is None:
            log.warn(enc_warn, path, 'utf-8')
            return False

        try:
            # accept is either way checks out
            if os.path.exists(u_path) or os.path.exists(utf8_path):
                return True
        # this will catch any encode errors decoding u_path
        except UnicodeEncodeError:
            log.warn(enc_warn, path, sys.getfilesystemencoding())


class manifest_maker(sdist):
    template = "MANIFEST.in"

    def initialize_options(self):
        self.use_defaults = 1
        self.prune = 1
        self.manifest_only = 1
        self.force_manifest = 1

    def finalize_options(self):
        pass

    def run(self):
        self.filelist = FileList()
        if not os.path.exists(self.manifest):
            self.write_manifest()  # it must exist so it'll get in the list
        self.filelist.findall()
        self.add_defaults()
        if os.path.exists(self.template):
            self.read_template()
        self.prune_file_list()
        self.filelist.sort()
        self.filelist.remove_duplicates()
        self.write_manifest()

    def _manifest_normalize(self, path):
        path = unicode_utils.filesys_decode(path)
        return path.replace(os.sep, '/')

    def write_manifest(self):
        """
        Write the file list in 'self.filelist' to the manifest file
        named by 'self.manifest'.
        """
        self.filelist._repair()

        # Now _repairs should encodability, but not unicode
        files = [self._manifest_normalize(f) for f in self.filelist.files]
        msg = "writing manifest file '%s'" % self.manifest
        self.execute(write_file, (self.manifest, files), msg)

    def warn(self, msg):  # suppress missing-file warnings from sdist
        if not msg.startswith("standard file not found:"):
            sdist.warn(self, msg)

    def add_defaults(self):
        sdist.add_defaults(self)
        self.filelist.append(self.template)
        self.filelist.append(self.manifest)
        rcfiles = list(walk_revctrl())
        if rcfiles:
            self.filelist.extend(rcfiles)
        elif os.path.exists(self.manifest):
            self.read_manifest()
        ei_cmd = self.get_finalized_command('egg_info')
        self.filelist.include_pattern("*", prefix=ei_cmd.egg_info)

    def prune_file_list(self):
        build = self.get_finalized_command('build')
        base_dir = self.distribution.get_fullname()
        self.filelist.exclude_pattern(None, prefix=build.build_base)
        self.filelist.exclude_pattern(None, prefix=base_dir)
        sep = re.escape(os.sep)
        self.filelist.exclude_pattern(r'(^|' + sep + r')(RCS|CVS|\.svn)' + sep,
                                      is_regex=1)


def write_file(filename, contents):
    """Create a file with the specified name and write 'contents' (a
    sequence of strings without line terminators) to it.
    """
    contents = "\n".join(contents)

    # assuming the contents has been vetted for utf-8 encoding
    contents = contents.encode("utf-8")

    with open(filename, "wb") as f:  # always write POSIX-style manifest
        f.write(contents)


def write_pkg_info(cmd, basename, filename):
    log.info("writing %s", filename)
    if not cmd.dry_run:
        metadata = cmd.distribution.metadata
        metadata.version, oldver = cmd.egg_version, metadata.version
        metadata.name, oldname = cmd.egg_name, metadata.name
        try:
            # write unescaped data to PKG-INFO, so older pkg_resources
            # can still parse it
            metadata.write_pkg_info(cmd.egg_info)
        finally:
            metadata.name, metadata.version = oldname, oldver

        safe = getattr(cmd.distribution, 'zip_safe', None)
        from setuptools.command import bdist_egg

        bdist_egg.write_safety_flag(cmd.egg_info, safe)


def warn_depends_obsolete(cmd, basename, filename):
    if os.path.exists(filename):
        log.warn(
            "WARNING: 'depends.txt' is not used by setuptools 0.6!\n"
            "Use the install_requires/extras_require setup() args instead."
        )


def _write_requirements(stream, reqs):
    lines = yield_lines(reqs or ())
    append_cr = lambda line: line + '\n'
    lines = map(append_cr, lines)
    stream.writelines(lines)


def write_requirements(cmd, basename, filename):
    dist = cmd.distribution
    data = StringIO()
    _write_requirements(data, dist.install_requires)
    extras_require = dist.extras_require or {}
    for extra in sorted(extras_require):
        data.write('\n[{extra}]\n'.format(**vars()))
        _write_requirements(data, extras_require[extra])
    cmd.write_or_delete_file("requirements", filename, data.getvalue())


def write_toplevel_names(cmd, basename, filename):
    pkgs = dict.fromkeys(
        [
            k.split('.', 1)[0]
            for k in cmd.distribution.iter_distribution_names()
        ]
    )
<<<<<<< HEAD
    cmd.write_file("top-level names", filename, '\n'.join(pkgs) + '\n')
=======
    cmd.write_file("top-level names", filename, '\n'.join(sorted(pkgs)) + '\n')
>>>>>>> 7702536f


def overwrite_arg(cmd, basename, filename):
    write_arg(cmd, basename, filename, True)


def write_arg(cmd, basename, filename, force=False):
    argname = os.path.splitext(basename)[0]
    value = getattr(cmd.distribution, argname, None)
    if value is not None:
        value = '\n'.join(value) + '\n'
    cmd.write_or_delete_file(argname, filename, value, force)


def write_entries(cmd, basename, filename):
    ep = cmd.distribution.entry_points

    if isinstance(ep, basestring) or ep is None:
        data = ep
    elif ep is not None:
        data = []
        for section, contents in sorted(ep.items()):
            if not isinstance(contents, basestring):
                contents = EntryPoint.parse_group(section, contents)
                contents = '\n'.join(sorted(map(str, contents.values())))
            data.append('[%s]\n%s\n\n' % (section, contents))
        data = ''.join(data)

    cmd.write_or_delete_file('entry points', filename, data, True)


def get_pkg_info_revision():
    # See if we can get a -r### off of PKG-INFO, in case this is an sdist of
    # a subversion revision
    #
    if os.path.exists('PKG-INFO'):
        f = open('PKG-INFO', 'rU')
        for line in f:
            match = re.match(r"Version:.*-r(\d+)\s*$", line)
            if match:
                return int(match.group(1))
        f.close()
    return 0<|MERGE_RESOLUTION|>--- conflicted
+++ resolved
@@ -389,11 +389,7 @@
             for k in cmd.distribution.iter_distribution_names()
         ]
     )
-<<<<<<< HEAD
-    cmd.write_file("top-level names", filename, '\n'.join(pkgs) + '\n')
-=======
     cmd.write_file("top-level names", filename, '\n'.join(sorted(pkgs)) + '\n')
->>>>>>> 7702536f
 
 
 def overwrite_arg(cmd, basename, filename):
