--- conflicted
+++ resolved
@@ -236,13 +236,8 @@
                     log.warn("unrecognized .svn/entries format; skipping %s", base)
                     dirs[:] = []
                     continue
-<<<<<<< HEAD
-                   
+
                 data = list(map(str.splitlines,data.split('\n\x0c\n')))
-=======
-
-                data = map(str.splitlines,data.split('\n\x0c\n'))
->>>>>>> aa2269f6
                 del data[0][0]  # get rid of the '8' or '9' or '10'
                 dirurl = data[0][3]
                 localrev = max([int(d[9]) for d in data if len(d)>9 and d[9]]+[0])
