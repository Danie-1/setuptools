--- conflicted
+++ resolved
@@ -323,12 +323,6 @@
     sequence of strings without line terminators) to it.
     """
     contents = "\n".join(contents)
-<<<<<<< HEAD
-    contents = contents.encode("utf-8")
-    f = open(filename, "wb")        # always write POSIX-style manifest
-    f.write(contents)
-    f.close()
-=======
 
     #assuming the contents has been vetted for utf-8 encoding
     contents = contents.encode("utf-8")
@@ -336,7 +330,6 @@
     with open(filename, "wb") as f:        # always write POSIX-style manifest
         f.write(contents)
 
->>>>>>> cade48d7
 
 def write_pkg_info(cmd, basename, filename):
     log.info("writing %s", filename)
