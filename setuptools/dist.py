__all__ = ['Distribution']

import re
import os
import warnings
import numbers
import distutils.log
import distutils.core
import distutils.cmd
import distutils.dist
import itertools
from collections import defaultdict
from distutils.errors import (
    DistutilsOptionError, DistutilsPlatformError, DistutilsSetupError,
)
from distutils.util import rfc822_escape

from setuptools.extern import six
from setuptools.extern.six.moves import map, filter, filterfalse
from pkg_resources.extern import packaging

from setuptools.depends import Require
from setuptools import windows_support
from setuptools.monkey import get_unpatched
from setuptools.config import parse_configuration
import pkg_resources
from .py36compat import Distribution_parse_config_files

__import__('pkg_resources.extern.packaging.specifiers')
__import__('pkg_resources.extern.packaging.version')


def _get_unpatched(cls):
    warnings.warn("Do not call this function", DeprecationWarning)
    return get_unpatched(cls)


# Based on Python 3.5 version
def write_pkg_file(self, file):
    """Write the PKG-INFO format data to a file object.
    """
    version = '1.0'
    if (self.provides or self.requires or self.obsoletes or
            self.classifiers or self.download_url):
        version = '1.1'
    # Setuptools specific for PEP 345
    if hasattr(self, 'python_requires'):
        version = '1.2'

    file.write('Metadata-Version: %s\n' % version)
    file.write('Name: %s\n' % self.get_name())
    file.write('Version: %s\n' % self.get_version())
    file.write('Summary: %s\n' % self.get_description())
    file.write('Home-page: %s\n' % self.get_url())
    file.write('Author: %s\n' % self.get_contact())
    file.write('Author-email: %s\n' % self.get_contact_email())
    file.write('License: %s\n' % self.get_license())
    if self.download_url:
        file.write('Download-URL: %s\n' % self.download_url)

    long_desc = rfc822_escape(self.get_long_description())
    file.write('Description: %s\n' % long_desc)

    keywords = ','.join(self.get_keywords())
    if keywords:
        file.write('Keywords: %s\n' % keywords)

    self._write_list(file, 'Platform', self.get_platforms())
    self._write_list(file, 'Classifier', self.get_classifiers())

    # PEP 314
    self._write_list(file, 'Requires', self.get_requires())
    self._write_list(file, 'Provides', self.get_provides())
    self._write_list(file, 'Obsoletes', self.get_obsoletes())

    # Setuptools specific for PEP 345
    if hasattr(self, 'python_requires'):
        file.write('Requires-Python: %s\n' % self.python_requires)


# from Python 3.4
def write_pkg_info(self, base_dir):
    """Write the PKG-INFO file into the release tree.
    """
    with open(os.path.join(base_dir, 'PKG-INFO'), 'w',
              encoding='UTF-8') as pkg_info:
        self.write_pkg_file(pkg_info)


sequence = tuple, list


def check_importable(dist, attr, value):
    try:
        ep = pkg_resources.EntryPoint.parse('x=' + value)
        assert not ep.extras
    except (TypeError, ValueError, AttributeError, AssertionError):
        raise DistutilsSetupError(
            "%r must be importable 'module:attrs' string (got %r)"
            % (attr, value)
        )


def assert_string_list(dist, attr, value):
    """Verify that value is a string list or None"""
    try:
        assert ''.join(value) != value
    except (TypeError, ValueError, AttributeError, AssertionError):
        raise DistutilsSetupError(
            "%r must be a list of strings (got %r)" % (attr, value)
        )


def check_nsp(dist, attr, value):
    """Verify that namespace packages are valid"""
    ns_packages = value
    assert_string_list(dist, attr, ns_packages)
    for nsp in ns_packages:
        if not dist.has_contents_for(nsp):
            raise DistutilsSetupError(
                "Distribution contains no modules or packages for " +
                "namespace package %r" % nsp
            )
        parent, sep, child = nsp.rpartition('.')
        if parent and parent not in ns_packages:
            distutils.log.warn(
                "WARNING: %r is declared as a package namespace, but %r"
                " is not: please correct this in setup.py", nsp, parent
            )


def check_extras(dist, attr, value):
    """Verify that extras_require mapping is valid"""
    try:
        list(itertools.starmap(_check_extra, value.items()))
    except (TypeError, ValueError, AttributeError):
        raise DistutilsSetupError(
            "'extras_require' must be a dictionary whose values are "
            "strings or lists of strings containing valid project/version "
            "requirement specifiers."
        )


def _check_extra(extra, reqs):
    name, sep, marker = extra.partition(':')
    if marker and pkg_resources.invalid_marker(marker):
        raise DistutilsSetupError("Invalid environment marker: " + marker)
    list(pkg_resources.parse_requirements(reqs))


def assert_bool(dist, attr, value):
    """Verify that value is True, False, 0, or 1"""
    if bool(value) != value:
        tmpl = "{attr!r} must be a boolean value (got {value!r})"
        raise DistutilsSetupError(tmpl.format(attr=attr, value=value))


def check_requirements(dist, attr, value):
    """Verify that install_requires is a valid requirements list"""
    try:
        list(pkg_resources.parse_requirements(value))
    except (TypeError, ValueError) as error:
        tmpl = (
            "{attr!r} must be a string or list of strings "
            "containing valid project/version requirement specifiers; {error}"
        )
        raise DistutilsSetupError(tmpl.format(attr=attr, error=error))


def check_specifier(dist, attr, value):
    """Verify that value is a valid version specifier"""
    try:
        packaging.specifiers.SpecifierSet(value)
    except packaging.specifiers.InvalidSpecifier as error:
        tmpl = (
            "{attr!r} must be a string "
            "containing valid version specifiers; {error}"
        )
        raise DistutilsSetupError(tmpl.format(attr=attr, error=error))


def check_entry_points(dist, attr, value):
    """Verify that entry_points map is parseable"""
    try:
        pkg_resources.EntryPoint.parse_map(value)
    except ValueError as e:
        raise DistutilsSetupError(e)


def check_test_suite(dist, attr, value):
    if not isinstance(value, six.string_types):
        raise DistutilsSetupError("test_suite must be a string")


def check_package_data(dist, attr, value):
    """Verify that value is a dictionary of package names to glob lists"""
    if isinstance(value, dict):
        for k, v in value.items():
            if not isinstance(k, str):
                break
            try:
                iter(v)
            except TypeError:
                break
        else:
            return
    raise DistutilsSetupError(
        attr + " must be a dictionary mapping package names to lists of "
        "wildcard patterns"
    )


def check_packages(dist, attr, value):
    for pkgname in value:
        if not re.match(r'\w+(\.\w+)*', pkgname):
            distutils.log.warn(
                "WARNING: %r not a valid package name; please use only "
                ".-separated package names in setup.py", pkgname
            )


_Distribution = get_unpatched(distutils.core.Distribution)


class Distribution(Distribution_parse_config_files, _Distribution):
    """Distribution with support for features, tests, and package data

    This is an enhanced version of 'distutils.dist.Distribution' that
    effectively adds the following new optional keyword arguments to 'setup()':

     'install_requires' -- a string or sequence of strings specifying project
        versions that the distribution requires when installed, in the format
        used by 'pkg_resources.require()'.  They will be installed
        automatically when the package is installed.  If you wish to use
        packages that are not available in PyPI, or want to give your users an
        alternate download location, you can add a 'find_links' option to the
        '[easy_install]' section of your project's 'setup.cfg' file, and then
        setuptools will scan the listed web pages for links that satisfy the
        requirements.

     'extras_require' -- a dictionary mapping names of optional "extras" to the
        additional requirement(s) that using those extras incurs. For example,
        this::

            extras_require = dict(reST = ["docutils>=0.3", "reSTedit"])

        indicates that the distribution can optionally provide an extra
        capability called "reST", but it can only be used if docutils and
        reSTedit are installed.  If the user installs your package using
        EasyInstall and requests one of your extras, the corresponding
        additional requirements will be installed if needed.

     'features' **deprecated** -- a dictionary mapping option names to
        'setuptools.Feature'
        objects.  Features are a portion of the distribution that can be
        included or excluded based on user options, inter-feature dependencies,
        and availability on the current system.  Excluded features are omitted
        from all setup commands, including source and binary distributions, so
        you can create multiple distributions from the same source tree.
        Feature names should be valid Python identifiers, except that they may
        contain the '-' (minus) sign.  Features can be included or excluded
        via the command line options '--with-X' and '--without-X', where 'X' is
        the name of the feature.  Whether a feature is included by default, and
        whether you are allowed to control this from the command line, is
        determined by the Feature object.  See the 'Feature' class for more
        information.

     'test_suite' -- the name of a test suite to run for the 'test' command.
        If the user runs 'python setup.py test', the package will be installed,
        and the named test suite will be run.  The format is the same as
        would be used on a 'unittest.py' command line.  That is, it is the
        dotted name of an object to import and call to generate a test suite.

     'package_data' -- a dictionary mapping package names to lists of filenames
        or globs to use to find data files contained in the named packages.
        If the dictionary has filenames or globs listed under '""' (the empty
        string), those names will be searched for in every package, in addition
        to any names for the specific package.  Data files found using these
        names/globs will be installed along with the package, in the same
        location as the package.  Note that globs are allowed to reference
        the contents of non-package subdirectories, as long as you use '/' as
        a path separator.  (Globs are automatically converted to
        platform-specific paths at runtime.)

    In addition to these new keywords, this class also has several new methods
    for manipulating the distribution's contents.  For example, the 'include()'
    and 'exclude()' methods can be thought of as in-place add and subtract
    commands that add or remove packages, modules, extensions, and so on from
    the distribution.  They are used by the feature subsystem to configure the
    distribution for the included and excluded features.
    """

    _patched_dist = None

    def patch_missing_pkg_info(self, attrs):
        # Fake up a replacement for the data that would normally come from
        # PKG-INFO, but which might not yet be built if this is a fresh
        # checkout.
        #
        if not attrs or 'name' not in attrs or 'version' not in attrs:
            return
        key = pkg_resources.safe_name(str(attrs['name'])).lower()
        dist = pkg_resources.working_set.by_key.get(key)
        if dist is not None and not dist.has_metadata('PKG-INFO'):
            dist._version = pkg_resources.safe_version(str(attrs['version']))
            self._patched_dist = dist

    def __init__(self, attrs=None):
        have_package_data = hasattr(self, "package_data")
        if not have_package_data:
            self.package_data = {}
        _attrs_dict = attrs or {}
        if 'features' in _attrs_dict or 'require_features' in _attrs_dict:
            Feature.warn_deprecated()
        self.require_features = []
        self.features = {}
        self.dist_files = []
        self.src_root = attrs and attrs.pop("src_root", None)
        self.patch_missing_pkg_info(attrs)
        # Make sure we have any eggs needed to interpret 'attrs'
        if attrs is not None:
            self.dependency_links = attrs.pop('dependency_links', [])
            assert_string_list(self, 'dependency_links', self.dependency_links)
        if attrs and 'setup_requires' in attrs:
            self.fetch_build_eggs(attrs['setup_requires'])
        for ep in pkg_resources.iter_entry_points('distutils.setup_keywords'):
            vars(self).setdefault(ep.name, None)
        _Distribution.__init__(self, attrs)
        if isinstance(self.metadata.version, numbers.Number):
            # Some people apparently take "version number" too literally :)
            self.metadata.version = str(self.metadata.version)

        if self.metadata.version is not None:
            try:
                ver = packaging.version.Version(self.metadata.version)
                normalized_version = str(ver)
                if self.metadata.version != normalized_version:
                    warnings.warn(
                        "Normalizing '%s' to '%s'" % (
                            self.metadata.version,
                            normalized_version,
                        )
                    )
                    self.metadata.version = normalized_version
            except (packaging.version.InvalidVersion, TypeError):
                warnings.warn(
                    "The version specified (%r) is an invalid version, this "
                    "may not work as expected with newer versions of "
                    "setuptools, pip, and PyPI. Please see PEP 440 for more "
                    "details." % self.metadata.version
                )
        if getattr(self, 'python_requires', None):
            self.metadata.python_requires = self.python_requires
        self._finalize_requires()

    def _finalize_requires(self):
        """
        Fix environment markers in `install_requires` and `extras_require`.
        """
        self._convert_extras_requirements()
        self._move_install_requirements_markers()

    def _convert_extras_requirements(self):
        """
        Convert requirements in `extras_require` of the form
        `"extra": ["barbazquux; {marker}"]` to
        `"extra:{marker}": ["barbazquux"]`.
        """
        spec_ext_reqs = getattr(self, 'extras_require', None) or {}
        self._tmp_extras_require = defaultdict(list)
        for section, v in spec_ext_reqs.items():
            for r in pkg_resources.parse_requirements(v):
                suffix = self._suffix_for(r)
                self._tmp_extras_require[section + suffix].append(r)

    @staticmethod
    def _suffix_for(req):
        """
        For a requirement, return the 'extras_require' suffix for
        that requirement.
        """
        return ':' + str(req.marker) if req.marker else ''

    def _move_install_requirements_markers(self):
        """
        Move requirements in `install_requires` that are using environment
        markers `extras_require`.
        """

        # divide the install_requires into two sets, simple ones still
        # handled by install_requires and more complex ones handled
        # by extras_require.

        def is_simple_req(req):
            return not req.marker

        spec_inst_reqs = getattr(self, 'install_requires', None) or ()
        inst_reqs = list(pkg_resources.parse_requirements(spec_inst_reqs))
        simple_reqs = filter(is_simple_req, inst_reqs)
        complex_reqs = filterfalse(is_simple_req, inst_reqs)
        self.install_requires = list(map(str, simple_reqs))

        for r in complex_reqs:
<<<<<<< HEAD
            sections = (
                section + self._suffix_for(r)
                for section in r.extras or ('',)
            )
            for section in sections:
                self._tmp_extras_require[section].append(r)

=======
            self._tmp_extras_require[':' + str(r.marker)].append(r)
>>>>>>> 9619cb32
        self.extras_require = dict(
            (k, [str(r) for r in map(self._clean_req, v)])
            for k, v in self._tmp_extras_require.items()
        )

    def _clean_req(self, req):
        """
        Given a Requirement, remove environment markers and return it.
        """
        req.marker = None
        return req

    def parse_config_files(self, filenames=None):
        """Parses configuration files from various levels
        and loads configuration.

        """
        _Distribution.parse_config_files(self, filenames=filenames)

        parse_configuration(self, self.command_options)
        if getattr(self, 'python_requires', None):
            self.metadata.python_requires = self.python_requires

    def parse_command_line(self):
        """Process features after parsing command line options"""
        result = _Distribution.parse_command_line(self)
        if self.features:
            self._finalize_features()
        return result

    def _feature_attrname(self, name):
        """Convert feature name to corresponding option attribute name"""
        return 'with_' + name.replace('-', '_')

    def fetch_build_eggs(self, requires):
        """Resolve pre-setup requirements"""
        resolved_dists = pkg_resources.working_set.resolve(
            pkg_resources.parse_requirements(requires),
            installer=self.fetch_build_egg,
            replace_conflicting=True,
        )
        for dist in resolved_dists:
            pkg_resources.working_set.add(dist, replace=True)
        return resolved_dists

    def finalize_options(self):
        _Distribution.finalize_options(self)
        if self.features:
            self._set_global_opts_from_features()

        for ep in pkg_resources.iter_entry_points('distutils.setup_keywords'):
            value = getattr(self, ep.name, None)
            if value is not None:
                ep.require(installer=self.fetch_build_egg)
                ep.load()(self, ep.name, value)
        if getattr(self, 'convert_2to3_doctests', None):
            # XXX may convert to set here when we can rely on set being builtin
            self.convert_2to3_doctests = [
                os.path.abspath(p)
                for p in self.convert_2to3_doctests
            ]
        else:
            self.convert_2to3_doctests = []

    def get_egg_cache_dir(self):
        egg_cache_dir = os.path.join(os.curdir, '.eggs')
        if not os.path.exists(egg_cache_dir):
            os.mkdir(egg_cache_dir)
            windows_support.hide_file(egg_cache_dir)
            readme_txt_filename = os.path.join(egg_cache_dir, 'README.txt')
            with open(readme_txt_filename, 'w') as f:
                f.write('This directory contains eggs that were downloaded '
                        'by setuptools to build, test, and run plug-ins.\n\n')
                f.write('This directory caches those eggs to prevent '
                        'repeated downloads.\n\n')
                f.write('However, it is safe to delete this directory.\n\n')

        return egg_cache_dir

    def fetch_build_egg(self, req):
        """Fetch an egg needed for building"""

        try:
            cmd = self._egg_fetcher
            cmd.package_index.to_scan = []
        except AttributeError:
            from setuptools.command.easy_install import easy_install
            dist = self.__class__({'script_args': ['easy_install']})
            dist.parse_config_files()
            opts = dist.get_option_dict('easy_install')
            keep = (
                'find_links', 'site_dirs', 'index_url', 'optimize',
                'site_dirs', 'allow_hosts'
            )
            for key in list(opts):
                if key not in keep:
                    del opts[key]  # don't use any other settings
            if self.dependency_links:
                links = self.dependency_links[:]
                if 'find_links' in opts:
                    links = opts['find_links'][1].split() + links
                opts['find_links'] = ('setup', links)
            install_dir = self.get_egg_cache_dir()
            cmd = easy_install(
                dist, args=["x"], install_dir=install_dir,
                exclude_scripts=True,
                always_copy=False, build_directory=None, editable=False,
                upgrade=False, multi_version=True, no_report=True, user=False
            )
            cmd.ensure_finalized()
            self._egg_fetcher = cmd
        return cmd.easy_install(req)

    def _set_global_opts_from_features(self):
        """Add --with-X/--without-X options based on optional features"""

        go = []
        no = self.negative_opt.copy()

        for name, feature in self.features.items():
            self._set_feature(name, None)
            feature.validate(self)

            if feature.optional:
                descr = feature.description
                incdef = ' (default)'
                excdef = ''
                if not feature.include_by_default():
                    excdef, incdef = incdef, excdef

                new = (
                    ('with-' + name, None, 'include ' + descr + incdef),
                    ('without-' + name, None, 'exclude ' + descr + excdef),
                )
                go.extend(new)
                no['without-' + name] = 'with-' + name

        self.global_options = self.feature_options = go + self.global_options
        self.negative_opt = self.feature_negopt = no

    def _finalize_features(self):
        """Add/remove features and resolve dependencies between them"""

        # First, flag all the enabled items (and thus their dependencies)
        for name, feature in self.features.items():
            enabled = self.feature_is_included(name)
            if enabled or (enabled is None and feature.include_by_default()):
                feature.include_in(self)
                self._set_feature(name, 1)

        # Then disable the rest, so that off-by-default features don't
        # get flagged as errors when they're required by an enabled feature
        for name, feature in self.features.items():
            if not self.feature_is_included(name):
                feature.exclude_from(self)
                self._set_feature(name, 0)

    def get_command_class(self, command):
        """Pluggable version of get_command_class()"""
        if command in self.cmdclass:
            return self.cmdclass[command]

        eps = pkg_resources.iter_entry_points('distutils.commands', command)
        for ep in eps:
            ep.require(installer=self.fetch_build_egg)
            self.cmdclass[command] = cmdclass = ep.load()
            return cmdclass
        else:
            return _Distribution.get_command_class(self, command)

    def print_commands(self):
        for ep in pkg_resources.iter_entry_points('distutils.commands'):
            if ep.name not in self.cmdclass:
                # don't require extras as the commands won't be invoked
                cmdclass = ep.resolve()
                self.cmdclass[ep.name] = cmdclass
        return _Distribution.print_commands(self)

    def get_command_list(self):
        for ep in pkg_resources.iter_entry_points('distutils.commands'):
            if ep.name not in self.cmdclass:
                # don't require extras as the commands won't be invoked
                cmdclass = ep.resolve()
                self.cmdclass[ep.name] = cmdclass
        return _Distribution.get_command_list(self)

    def _set_feature(self, name, status):
        """Set feature's inclusion status"""
        setattr(self, self._feature_attrname(name), status)

    def feature_is_included(self, name):
        """Return 1 if feature is included, 0 if excluded, 'None' if unknown"""
        return getattr(self, self._feature_attrname(name))

    def include_feature(self, name):
        """Request inclusion of feature named 'name'"""

        if self.feature_is_included(name) == 0:
            descr = self.features[name].description
            raise DistutilsOptionError(
                descr + " is required, but was excluded or is not available"
            )
        self.features[name].include_in(self)
        self._set_feature(name, 1)

    def include(self, **attrs):
        """Add items to distribution that are named in keyword arguments

        For example, 'dist.exclude(py_modules=["x"])' would add 'x' to
        the distribution's 'py_modules' attribute, if it was not already
        there.

        Currently, this method only supports inclusion for attributes that are
        lists or tuples.  If you need to add support for adding to other
        attributes in this or a subclass, you can add an '_include_X' method,
        where 'X' is the name of the attribute.  The method will be called with
        the value passed to 'include()'.  So, 'dist.include(foo={"bar":"baz"})'
        will try to call 'dist._include_foo({"bar":"baz"})', which can then
        handle whatever special inclusion logic is needed.
        """
        for k, v in attrs.items():
            include = getattr(self, '_include_' + k, None)
            if include:
                include(v)
            else:
                self._include_misc(k, v)

    def exclude_package(self, package):
        """Remove packages, modules, and extensions in named package"""

        pfx = package + '.'
        if self.packages:
            self.packages = [
                p for p in self.packages
                if p != package and not p.startswith(pfx)
            ]

        if self.py_modules:
            self.py_modules = [
                p for p in self.py_modules
                if p != package and not p.startswith(pfx)
            ]

        if self.ext_modules:
            self.ext_modules = [
                p for p in self.ext_modules
                if p.name != package and not p.name.startswith(pfx)
            ]

    def has_contents_for(self, package):
        """Return true if 'exclude_package(package)' would do something"""

        pfx = package + '.'

        for p in self.iter_distribution_names():
            if p == package or p.startswith(pfx):
                return True

    def _exclude_misc(self, name, value):
        """Handle 'exclude()' for list/tuple attrs without a special handler"""
        if not isinstance(value, sequence):
            raise DistutilsSetupError(
                "%s: setting must be a list or tuple (%r)" % (name, value)
            )
        try:
            old = getattr(self, name)
        except AttributeError:
            raise DistutilsSetupError(
                "%s: No such distribution setting" % name
            )
        if old is not None and not isinstance(old, sequence):
            raise DistutilsSetupError(
                name + ": this setting cannot be changed via include/exclude"
            )
        elif old:
            setattr(self, name, [item for item in old if item not in value])

    def _include_misc(self, name, value):
        """Handle 'include()' for list/tuple attrs without a special handler"""

        if not isinstance(value, sequence):
            raise DistutilsSetupError(
                "%s: setting must be a list (%r)" % (name, value)
            )
        try:
            old = getattr(self, name)
        except AttributeError:
            raise DistutilsSetupError(
                "%s: No such distribution setting" % name
            )
        if old is None:
            setattr(self, name, value)
        elif not isinstance(old, sequence):
            raise DistutilsSetupError(
                name + ": this setting cannot be changed via include/exclude"
            )
        else:
            new = [item for item in value if item not in old]
            setattr(self, name, old + new)

    def exclude(self, **attrs):
        """Remove items from distribution that are named in keyword arguments

        For example, 'dist.exclude(py_modules=["x"])' would remove 'x' from
        the distribution's 'py_modules' attribute.  Excluding packages uses
        the 'exclude_package()' method, so all of the package's contained
        packages, modules, and extensions are also excluded.

        Currently, this method only supports exclusion from attributes that are
        lists or tuples.  If you need to add support for excluding from other
        attributes in this or a subclass, you can add an '_exclude_X' method,
        where 'X' is the name of the attribute.  The method will be called with
        the value passed to 'exclude()'.  So, 'dist.exclude(foo={"bar":"baz"})'
        will try to call 'dist._exclude_foo({"bar":"baz"})', which can then
        handle whatever special exclusion logic is needed.
        """
        for k, v in attrs.items():
            exclude = getattr(self, '_exclude_' + k, None)
            if exclude:
                exclude(v)
            else:
                self._exclude_misc(k, v)

    def _exclude_packages(self, packages):
        if not isinstance(packages, sequence):
            raise DistutilsSetupError(
                "packages: setting must be a list or tuple (%r)" % (packages,)
            )
        list(map(self.exclude_package, packages))

    def _parse_command_opts(self, parser, args):
        # Remove --with-X/--without-X options when processing command args
        self.global_options = self.__class__.global_options
        self.negative_opt = self.__class__.negative_opt

        # First, expand any aliases
        command = args[0]
        aliases = self.get_option_dict('aliases')
        while command in aliases:
            src, alias = aliases[command]
            del aliases[command]  # ensure each alias can expand only once!
            import shlex
            args[:1] = shlex.split(alias, True)
            command = args[0]

        nargs = _Distribution._parse_command_opts(self, parser, args)

        # Handle commands that want to consume all remaining arguments
        cmd_class = self.get_command_class(command)
        if getattr(cmd_class, 'command_consumes_arguments', None):
            self.get_option_dict(command)['args'] = ("command line", nargs)
            if nargs is not None:
                return []

        return nargs

    def get_cmdline_options(self):
        """Return a '{cmd: {opt:val}}' map of all command-line options

        Option names are all long, but do not include the leading '--', and
        contain dashes rather than underscores.  If the option doesn't take
        an argument (e.g. '--quiet'), the 'val' is 'None'.

        Note that options provided by config files are intentionally excluded.
        """

        d = {}

        for cmd, opts in self.command_options.items():

            for opt, (src, val) in opts.items():

                if src != "command line":
                    continue

                opt = opt.replace('_', '-')

                if val == 0:
                    cmdobj = self.get_command_obj(cmd)
                    neg_opt = self.negative_opt.copy()
                    neg_opt.update(getattr(cmdobj, 'negative_opt', {}))
                    for neg, pos in neg_opt.items():
                        if pos == opt:
                            opt = neg
                            val = None
                            break
                    else:
                        raise AssertionError("Shouldn't be able to get here")

                elif val == 1:
                    val = None

                d.setdefault(cmd, {})[opt] = val

        return d

    def iter_distribution_names(self):
        """Yield all packages, modules, and extension names in distribution"""

        for pkg in self.packages or ():
            yield pkg

        for module in self.py_modules or ():
            yield module

        for ext in self.ext_modules or ():
            if isinstance(ext, tuple):
                name, buildinfo = ext
            else:
                name = ext.name
            if name.endswith('module'):
                name = name[:-6]
            yield name

    def handle_display_options(self, option_order):
        """If there were any non-global "display-only" options
        (--help-commands or the metadata display options) on the command
        line, display the requested info and return true; else return
        false.
        """
        import sys

        if six.PY2 or self.help_commands:
            return _Distribution.handle_display_options(self, option_order)

        # Stdout may be StringIO (e.g. in tests)
        import io
        if not isinstance(sys.stdout, io.TextIOWrapper):
            return _Distribution.handle_display_options(self, option_order)

        # Don't wrap stdout if utf-8 is already the encoding. Provides
        #  workaround for #334.
        if sys.stdout.encoding.lower() in ('utf-8', 'utf8'):
            return _Distribution.handle_display_options(self, option_order)

        # Print metadata in UTF-8 no matter the platform
        encoding = sys.stdout.encoding
        errors = sys.stdout.errors
        newline = sys.platform != 'win32' and '\n' or None
        line_buffering = sys.stdout.line_buffering

        sys.stdout = io.TextIOWrapper(
            sys.stdout.detach(), 'utf-8', errors, newline, line_buffering)
        try:
            return _Distribution.handle_display_options(self, option_order)
        finally:
            sys.stdout = io.TextIOWrapper(
                sys.stdout.detach(), encoding, errors, newline, line_buffering)


class Feature:
    """
    **deprecated** -- The `Feature` facility was never completely implemented
    or supported, `has reported issues
    <https://github.com/pypa/setuptools/issues/58>`_ and will be removed in
    a future version.

    A subset of the distribution that can be excluded if unneeded/wanted

    Features are created using these keyword arguments:

      'description' -- a short, human readable description of the feature, to
         be used in error messages, and option help messages.

      'standard' -- if true, the feature is included by default if it is
         available on the current system.  Otherwise, the feature is only
         included if requested via a command line '--with-X' option, or if
         another included feature requires it.  The default setting is 'False'.

      'available' -- if true, the feature is available for installation on the
         current system.  The default setting is 'True'.

      'optional' -- if true, the feature's inclusion can be controlled from the
         command line, using the '--with-X' or '--without-X' options.  If
         false, the feature's inclusion status is determined automatically,
         based on 'availabile', 'standard', and whether any other feature
         requires it.  The default setting is 'True'.

      'require_features' -- a string or sequence of strings naming features
         that should also be included if this feature is included.  Defaults to
         empty list.  May also contain 'Require' objects that should be
         added/removed from the distribution.

      'remove' -- a string or list of strings naming packages to be removed
         from the distribution if this feature is *not* included.  If the
         feature *is* included, this argument is ignored.  This argument exists
         to support removing features that "crosscut" a distribution, such as
         defining a 'tests' feature that removes all the 'tests' subpackages
         provided by other features.  The default for this argument is an empty
         list.  (Note: the named package(s) or modules must exist in the base
         distribution when the 'setup()' function is initially called.)

      other keywords -- any other keyword arguments are saved, and passed to
         the distribution's 'include()' and 'exclude()' methods when the
         feature is included or excluded, respectively.  So, for example, you
         could pass 'packages=["a","b"]' to cause packages 'a' and 'b' to be
         added or removed from the distribution as appropriate.

    A feature must include at least one 'requires', 'remove', or other
    keyword argument.  Otherwise, it can't affect the distribution in any way.
    Note also that you can subclass 'Feature' to create your own specialized
    feature types that modify the distribution in other ways when included or
    excluded.  See the docstrings for the various methods here for more detail.
    Aside from the methods, the only feature attributes that distributions look
    at are 'description' and 'optional'.
    """

    @staticmethod
    def warn_deprecated():
        msg = (
            "Features are deprecated and will be removed in a future "
            "version. See https://github.com/pypa/setuptools/issues/65."
        )
        warnings.warn(msg, DeprecationWarning, stacklevel=3)

    def __init__(
            self, description, standard=False, available=True,
            optional=True, require_features=(), remove=(), **extras):
        self.warn_deprecated()

        self.description = description
        self.standard = standard
        self.available = available
        self.optional = optional
        if isinstance(require_features, (str, Require)):
            require_features = require_features,

        self.require_features = [
            r for r in require_features if isinstance(r, str)
        ]
        er = [r for r in require_features if not isinstance(r, str)]
        if er:
            extras['require_features'] = er

        if isinstance(remove, str):
            remove = remove,
        self.remove = remove
        self.extras = extras

        if not remove and not require_features and not extras:
            raise DistutilsSetupError(
                "Feature %s: must define 'require_features', 'remove', or "
                "at least one of 'packages', 'py_modules', etc."
            )

    def include_by_default(self):
        """Should this feature be included by default?"""
        return self.available and self.standard

    def include_in(self, dist):
        """Ensure feature and its requirements are included in distribution

        You may override this in a subclass to perform additional operations on
        the distribution.  Note that this method may be called more than once
        per feature, and so should be idempotent.

        """

        if not self.available:
            raise DistutilsPlatformError(
                self.description + " is required, "
                "but is not available on this platform"
            )

        dist.include(**self.extras)

        for f in self.require_features:
            dist.include_feature(f)

    def exclude_from(self, dist):
        """Ensure feature is excluded from distribution

        You may override this in a subclass to perform additional operations on
        the distribution.  This method will be called at most once per
        feature, and only after all included features have been asked to
        include themselves.
        """

        dist.exclude(**self.extras)

        if self.remove:
            for item in self.remove:
                dist.exclude_package(item)

    def validate(self, dist):
        """Verify that feature makes sense in context of distribution

        This method is called by the distribution just before it parses its
        command line.  It checks to ensure that the 'remove' attribute, if any,
        contains only valid package/module names that are present in the base
        distribution when 'setup()' is called.  You may override it in a
        subclass to perform any other required validation of the feature
        against a target distribution.
        """

        for item in self.remove:
            if not dist.has_contents_for(item):
                raise DistutilsSetupError(
                    "%s wants to be able to remove %s, but the distribution"
                    " doesn't contain any packages or modules under %s"
                    % (self.description, item, item)
                )<|MERGE_RESOLUTION|>--- conflicted
+++ resolved
@@ -401,17 +401,7 @@
         self.install_requires = list(map(str, simple_reqs))
 
         for r in complex_reqs:
-<<<<<<< HEAD
-            sections = (
-                section + self._suffix_for(r)
-                for section in r.extras or ('',)
-            )
-            for section in sections:
-                self._tmp_extras_require[section].append(r)
-
-=======
             self._tmp_extras_require[':' + str(r.marker)].append(r)
->>>>>>> 9619cb32
         self.extras_require = dict(
             (k, [str(r) for r in map(self._clean_req, v)])
             for k, v in self._tmp_extras_require.items()
