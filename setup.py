--- conflicted
+++ resolved
@@ -41,42 +41,6 @@
 from setuptools import setup, find_packages
 scripts = []
 
-<<<<<<< HEAD
-# specific command that is used to generate windows .exe files
-class build_py(_build_py):
-    def build_package_data(self):
-        """Copy data files into build directory"""
-        lastdir = None
-        is_64 =  platform.architecture()[0] == '64bit'
-
-        for package, src_dir, build_dir, filenames in self.data_files:
-            for filename in filenames:
-                target = os.path.join(build_dir, filename)
-                self.mkpath(os.path.dirname(target))
-                srcfile = os.path.join(src_dir, filename)
-                outf, copied = self.copy_file(srcfile, target)
-
-                # creating cli.exe and gui.exe
-                if filename in ('gui-32.exe', 'cli-32.exe') and not is_64:
-                    exe_target = os.path.join(build_dir, filename.replace('-32.exe', '.exe'))
-                    self.copy_file(srcfile, exe_target)
-
-                if filename in ('gui-64.exe', 'cli-64.exe') and is_64:
-                    exe_target = os.path.join(build_dir, filename.replace('-64.exe', '.exe'))
-                    self.copy_file(srcfile, exe_target)
-
-                srcfile = os.path.abspath(srcfile)
-
-                # avoid a bootstrapping issue with easy_install -U (when the
-                # previous version doesn't have convert_2to3_doctests)
-                if not hasattr(self.distribution, 'convert_2to3_doctests'):
-                    return
-
-                if copied and srcfile in self.distribution.convert_2to3_doctests:
-                    self.__doctests_2to3.append(outf)
-
-=======
->>>>>>> e6e0e5ad
 # if we are installing Distribute using "python setup.py install"
 # we need to get setuptools out of the way
 def _easy_install_marker():
