--- conflicted
+++ resolved
@@ -5,11 +5,6 @@
   fast_finish: true
   include:
   - python: pypy3
-<<<<<<< HEAD
-    env: DISABLE_COVERAGE=1  # Don't run coverage on pypy (too slow).
-=======
-  - python: 3.5
->>>>>>> 898ae046
   - python: 3.6
   - python: 3.7
   - &latest_py3
