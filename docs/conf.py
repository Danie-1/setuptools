--- conflicted
+++ resolved
@@ -92,10 +92,9 @@
 #      #diff-85987f48f1258d9ee486e3191495582dR82
 default_role = 'any'
 
-<<<<<<< HEAD
 # HTML theme
 html_theme = 'furo'
-=======
+
 # Add support for inline tabs
 extensions += ['sphinx_inline_tabs']
 
@@ -150,5 +149,4 @@
 # Avoid an empty section for unpublished changes.
 towncrier_draft_include_empty = False
 
-extensions += ['jaraco.tidelift']
->>>>>>> aa5ef507
+extensions += ['jaraco.tidelift']