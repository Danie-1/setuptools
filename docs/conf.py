<<<<<<< HEAD
extensions = ['sphinx.ext.autodoc', 'jaraco.packaging.sphinx', 'rst.linker']
=======
#!/usr/bin/env python3
# -*- coding: utf-8 -*-

extensions = [
    'sphinx.ext.autodoc',
    'jaraco.packaging.sphinx',
]
>>>>>>> b4f0ae62

master_doc = "index"

# Link dates and other references in the changelog
extensions += ['rst.linker']
link_files = {
    '../CHANGES.rst': dict(
        using=dict(
            BB='https://bitbucket.org',
            GH='https://github.com',
        ),
        replace=[
            dict(
                pattern=r'(Issue #|\B#)(?P<issue>\d+)',
                url='{package_url}/issues/{issue}',
            ),
            dict(
                pattern=r'(?m:^((?P<scm_version>v?\d+(\.\d+){1,2}))\n[-=]+\n)',
                with_scm='{text}\n{rev[timestamp]:%d %b %Y}\n',
            ),
            dict(
                pattern=r'PEP[- ](?P<pep_number>\d+)',
                url='https://peps.python.org/pep-{pep_number:0>4}/',
            ),
            dict(
                pattern=r'(?<!\w)PR #(?P<pull>\d+)',
                url='{package_url}/pull/{pull}',
            ),
            dict(
                pattern=r'BB Pull Request ?#(?P<bb_pull_request>\d+)',
                url='{BB}/pypa/setuptools/pull-request/{bb_pull_request}',
            ),
            dict(
                pattern=r'Distribute #(?P<distribute>\d+)',
                url='{BB}/tarek/distribute/issue/{distribute}',
            ),
            dict(
                pattern=r'Buildout #(?P<buildout>\d+)',
                url='{GH}/buildout/buildout/issues/{buildout}',
            ),
            dict(
                pattern=r'Old Setuptools #(?P<old_setuptools>\d+)',
                url='http://bugs.python.org/setuptools/issue{old_setuptools}',
            ),
            dict(
                pattern=r'Jython #(?P<jython>\d+)',
                url='http://bugs.jython.org/issue{jython}',
            ),
            dict(
                pattern=r'(Python #|bpo-)(?P<python>\d+)',
                url='http://bugs.python.org/issue{python}',
            ),
            dict(
                pattern=r'Interop #(?P<interop>\d+)',
                url='{GH}/pypa/interoperability-peps/issues/{interop}',
            ),
            dict(
                pattern=r'Pip #(?P<pip>\d+)',
                url='{GH}/pypa/pip/issues/{pip}',
            ),
            dict(
                pattern=r'Packaging #(?P<packaging>\d+)',
                url='{GH}/pypa/packaging/issues/{packaging}',
            ),
            dict(
                pattern=r'[Pp]ackaging (?P<packaging_ver>\d+(\.\d+)+)',
                url='{GH}/pypa/packaging/blob/{packaging_ver}/CHANGELOG.rst',
            ),
            dict(
                pattern=r'setuptools_svn #(?P<setuptools_svn>\d+)',
                url='{GH}/jaraco/setuptools_svn/issues/{setuptools_svn}',
            ),
            dict(
                pattern=r'pypa/(?P<issue_repo>[\-\.\w]+)#(?P<issue_number>\d+)',
                url='{GH}/pypa/{issue_repo}/issues/{issue_number}',
            ),
            dict(
                pattern=r'pypa/(?P<commit_repo>[\-\.\w]+)@(?P<commit_number>[\da-f]+)',
                url='{GH}/pypa/{commit_repo}/commit/{commit_number}',
            ),
        ],
    ),
}

# Be strict about any broken references
nitpicky = True

# Include Python intersphinx mapping to prevent failures
# jaraco/skeleton#51
extensions += ['sphinx.ext.intersphinx']
intersphinx_mapping = {
    'python': ('https://docs.python.org/3', None),
}

<<<<<<< HEAD
intersphinx_mapping.update({
    'pip': ('https://pip.pypa.io/en/latest', None),
    'build': ('https://pypa-build.readthedocs.io/en/latest', None),
    'PyPUG': ('https://packaging.python.org/en/latest/', None),
    'packaging': ('https://packaging.pypa.io/en/latest/', None),
    'twine': ('https://twine.readthedocs.io/en/stable/', None),
    'importlib-resources': (
        'https://importlib-resources.readthedocs.io/en/latest', None
    ),
})

# Support tooltips on references
extensions += ['hoverxref.extension']
hoverxref_auto_ref = True
hoverxref_intersphinx = [
    'python',
    'pip',
    'build',
    'PyPUG',
    'packaging',
    'twine',
    'importlib-resources',
]

# Add support for linking usernames
github_url = 'https://github.com'
github_repo_org = 'pypa'
github_repo_name = 'setuptools'
github_repo_slug = f'{github_repo_org}/{github_repo_name}'
github_repo_url = f'{github_url}/{github_repo_slug}'
github_sponsors_url = f'{github_url}/sponsors'
extlinks = {
    'user': (f'{github_sponsors_url}/%s', '@%s'),  # noqa: WPS323
    'pypi': ('https://pypi.org/project/%s', '%s'),  # noqa: WPS323
    'wiki': ('https://wikipedia.org/wiki/%s', '%s'),  # noqa: WPS323
}
extensions += ['sphinx.ext.extlinks']

# Ref: https://github.com/python-attrs/attrs/pull/571/files\
#      #diff-85987f48f1258d9ee486e3191495582dR82
default_role = 'any'

# HTML theme
html_theme = 'furo'
html_logo = "images/logo.svg"

html_theme_options = {
    "sidebar_hide_name": True,
    "light_css_variables": {
        "color-brand-primary": "#336790",  # "blue"
        "color-brand-content": "#336790",
    },
    "dark_css_variables": {
        "color-brand-primary": "#E5B62F",  # "yellow"
        "color-brand-content": "#E5B62F",
    },
}

# Redirect old docs so links and references in the ecosystem don't break
extensions += ['sphinx_reredirects']
redirects = {
    "userguide/keywords": "/deprecated/changed_keywords.html",
    "userguide/commands": "/deprecated/commands.html",
}

# Add support for inline tabs
extensions += ['sphinx_inline_tabs']

# Support for distutils

# Ref: https://stackoverflow.com/a/30624034/595220
nitpick_ignore = [
    ('c:func', 'SHGetSpecialFolderPath'),  # ref to MS docs
    ('envvar', 'DISTUTILS_DEBUG'),  # undocumented
    ('envvar', 'HOME'),  # undocumented
    ('envvar', 'PLAT'),  # undocumented
    ('py:attr', 'CCompiler.language_map'),  # undocumented
    ('py:attr', 'CCompiler.language_order'),  # undocumented
    ('py:class', 'distutils.dist.Distribution'),  # undocumented
    ('py:class', 'distutils.extension.Extension'),  # undocumented
    ('py:class', 'BorlandCCompiler'),  # undocumented
    ('py:class', 'CCompiler'),  # undocumented
    ('py:class', 'CygwinCCompiler'),  # undocumented
    ('py:class', 'distutils.dist.DistributionMetadata'),  # undocumented
    ('py:class', 'FileList'),  # undocumented
    ('py:class', 'IShellLink'),  # ref to MS docs
    ('py:class', 'MSVCCompiler'),  # undocumented
    ('py:class', 'OptionDummy'),  # undocumented
    ('py:class', 'UnixCCompiler'),  # undocumented
    ('py:exc', 'CompileError'),  # undocumented
    ('py:exc', 'DistutilsExecError'),  # undocumented
    ('py:exc', 'DistutilsFileError'),  # undocumented
    ('py:exc', 'LibError'),  # undocumented
    ('py:exc', 'LinkError'),  # undocumented
    ('py:exc', 'PreprocessError'),  # undocumented
    ('py:exc', 'setuptools.errors.PlatformError'),  # sphinx cannot find it
    ('py:func', 'distutils.CCompiler.new_compiler'),  # undocumented
    # undocumented:
    ('py:func', 'distutils.dist.DistributionMetadata.read_pkg_file'),
    ('py:func', 'distutils.file_util._copy_file_contents'),  # undocumented
    ('py:func', 'distutils.log.debug'),  # undocumented
    ('py:func', 'distutils.spawn.find_executable'),  # undocumented
    ('py:func', 'distutils.spawn.spawn'),  # undocumented
    # TODO: check https://docutils.rtfd.io in the future
    ('py:mod', 'docutils'),  # there's no Sphinx site documenting this
]

# Allow linking objects on other Sphinx sites seamlessly:
intersphinx_mapping.update(
    python=('https://docs.python.org/3', None),
)

# Add support for the unreleased "next-version" change notes
extensions += ['sphinxcontrib.towncrier']
# Extension needs a path from here to the towncrier config.
towncrier_draft_working_directory = '..'
# Avoid an empty section for unpublished changes.
towncrier_draft_include_empty = False

extensions += ['jaraco.tidelift']

# Add icons (aka "favicons") to documentation
extensions += ['sphinx-favicon']
html_static_path = ['images']  # should contain the folder with icons

# Add support for nice Not Found 404 pages
extensions += ['notfound.extension']

# List of dicts with <link> HTML attributes
# static-file points to files in the html_static_path (href is computed)
favicons = [
    {  # "Catch-all" goes first, otherwise some browsers will overwrite
        "rel": "icon",
        "type": "image/svg+xml",
        "static-file": "logo-symbol-only.svg",
        "sizes": "any"
    },
    {  # Version with thicker strokes for better visibility at smaller sizes
        "rel": "icon",
        "type": "image/svg+xml",
        "static-file": "favicon.svg",
        "sizes": "16x16 24x24 32x32 48x48"
    },
    # rel="apple-touch-icon" does not support SVG yet
]
=======
# Preserve authored syntax for defaults
autodoc_preserve_defaults = True
>>>>>>> b4f0ae62
<|MERGE_RESOLUTION|>--- conflicted
+++ resolved
@@ -1,6 +1,3 @@
-<<<<<<< HEAD
-extensions = ['sphinx.ext.autodoc', 'jaraco.packaging.sphinx', 'rst.linker']
-=======
 #!/usr/bin/env python3
 # -*- coding: utf-8 -*-
 
@@ -8,7 +5,6 @@
     'sphinx.ext.autodoc',
     'jaraco.packaging.sphinx',
 ]
->>>>>>> b4f0ae62
 
 master_doc = "index"
 
@@ -103,7 +99,9 @@
     'python': ('https://docs.python.org/3', None),
 }
 
-<<<<<<< HEAD
+# Preserve authored syntax for defaults
+autodoc_preserve_defaults = True
+
 intersphinx_mapping.update({
     'pip': ('https://pip.pypa.io/en/latest', None),
     'build': ('https://pypa-build.readthedocs.io/en/latest', None),
@@ -248,8 +246,4 @@
         "sizes": "16x16 24x24 32x32 48x48"
     },
     # rel="apple-touch-icon" does not support SVG yet
-]
-=======
-# Preserve authored syntax for defaults
-autodoc_preserve_defaults = True
->>>>>>> b4f0ae62
+]