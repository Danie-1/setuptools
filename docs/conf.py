extensions = ['sphinx.ext.autodoc', 'jaraco.packaging.sphinx', 'rst.linker']

master_doc = "index"

link_files = {
    '../CHANGES.rst': dict(
        using=dict(
            BB='https://bitbucket.org',
            GH='https://github.com',
        ),
        replace=[
            dict(
                pattern=r'(Issue )?#(?P<issue>\d+)',
                url='{package_url}/issues/{issue}',
            ),
            dict(
                pattern=r'BB Pull Request ?#(?P<bb_pull_request>\d+)',
                url='{BB}/pypa/setuptools/pull-request/{bb_pull_request}',
            ),
            dict(
                pattern=r'Distribute #(?P<distribute>\d+)',
                url='{BB}/tarek/distribute/issue/{distribute}',
            ),
            dict(
                pattern=r'Buildout #(?P<buildout>\d+)',
                url='{GH}/buildout/buildout/issues/{buildout}',
            ),
            dict(
                pattern=r'Old Setuptools #(?P<old_setuptools>\d+)',
                url='http://bugs.python.org/setuptools/issue{old_setuptools}',
            ),
            dict(
                pattern=r'Jython #(?P<jython>\d+)',
                url='http://bugs.jython.org/issue{jython}',
            ),
            dict(
                pattern=r'(Python #|bpo-)(?P<python>\d+)',
                url='http://bugs.python.org/issue{python}',
            ),
            dict(
                pattern=r'Interop #(?P<interop>\d+)',
                url='{GH}/pypa/interoperability-peps/issues/{interop}',
            ),
            dict(
                pattern=r'Pip #(?P<pip>\d+)',
                url='{GH}/pypa/pip/issues/{pip}',
            ),
            dict(
                pattern=r'Packaging #(?P<packaging>\d+)',
                url='{GH}/pypa/packaging/issues/{packaging}',
            ),
            dict(
                pattern=r'[Pp]ackaging (?P<packaging_ver>\d+(\.\d+)+)',
                url='{GH}/pypa/packaging/blob/{packaging_ver}/CHANGELOG.rst',
            ),
            dict(
                pattern=r'PEP[- ](?P<pep_number>\d+)',
                url='https://www.python.org/dev/peps/pep-{pep_number:0>4}/',
            ),
            dict(
                pattern=r'setuptools_svn #(?P<setuptools_svn>\d+)',
                url='{GH}/jaraco/setuptools_svn/issues/{setuptools_svn}',
            ),
            dict(
                pattern=r'pypa/distutils#(?P<distutils>\d+)',
                url='{GH}/pypa/distutils/issues/{distutils}',
            ),
            dict(
                pattern=r'^(?m)((?P<scm_version>v?\d+(\.\d+){1,2}))\n[-=]+\n',
                with_scm='{text}\n{rev[timestamp]:%d %b %Y}\n',
            ),
        ],
<<<<<<< HEAD
    ),
}

intersphinx_mapping = {
    'pypa-build': ('https://pypa-build.readthedocs.io/en/latest/', None)
}

# Add support for linking usernames
github_url = 'https://github.com'
github_sponsors_url = f'{github_url}/sponsors'
extlinks = {
    'user': (f'{github_sponsors_url}/%s', '@'),  # noqa: WPS323
}
extensions += ['sphinx.ext.extlinks', 'sphinx.ext.intersphinx']

# Be strict about any broken references:
nitpicky = True

# Ref: https://github.com/python-attrs/attrs/pull/571/files\
#      #diff-85987f48f1258d9ee486e3191495582dR82
default_role = 'any'

# Custom sidebar templates, maps document names to template names.
html_theme = 'alabaster'
templates_path = ['_templates']
html_sidebars = {'index': ['tidelift-sidebar.html']}

# Add support for inline tabs
extensions += ['sphinx_inline_tabs']

# Support for distutils

# Ref: https://stackoverflow.com/a/30624034/595220
nitpick_ignore = [
    ('c:func', 'SHGetSpecialFolderPath'),  # ref to MS docs
    ('envvar', 'DISTUTILS_DEBUG'),  # undocumented
    ('envvar', 'HOME'),  # undocumented
    ('envvar', 'PLAT'),  # undocumented
    ('py:attr', 'CCompiler.language_map'),  # undocumented
    ('py:attr', 'CCompiler.language_order'),  # undocumented
    ('py:class', 'distutils.dist.Distribution'),  # undocumented
    ('py:class', 'distutils.extension.Extension'),  # undocumented
    ('py:class', 'BorlandCCompiler'),  # undocumented
    ('py:class', 'CCompiler'),  # undocumented
    ('py:class', 'CygwinCCompiler'),  # undocumented
    ('py:class', 'distutils.dist.DistributionMetadata'),  # undocumented
    ('py:class', 'FileList'),  # undocumented
    ('py:class', 'IShellLink'),  # ref to MS docs
    ('py:class', 'MSVCCompiler'),  # undocumented
    ('py:class', 'OptionDummy'),  # undocumented
    ('py:class', 'UnixCCompiler'),  # undocumented
    ('py:exc', 'CompileError'),  # undocumented
    ('py:exc', 'DistutilsExecError'),  # undocumented
    ('py:exc', 'DistutilsFileError'),  # undocumented
    ('py:exc', 'LibError'),  # undocumented
    ('py:exc', 'LinkError'),  # undocumented
    ('py:exc', 'PreprocessError'),  # undocumented
    ('py:func', 'distutils.CCompiler.new_compiler'),  # undocumented
    # undocumented:
    ('py:func', 'distutils.dist.DistributionMetadata.read_pkg_file'),
    ('py:func', 'distutils.file_util._copy_file_contents'),  # undocumented
    ('py:func', 'distutils.log.debug'),  # undocumented
    ('py:func', 'distutils.spawn.find_executable'),  # undocumented
    ('py:func', 'distutils.spawn.spawn'),  # undocumented
    # TODO: check https://docutils.rtfd.io in the future
    ('py:mod', 'docutils'),  # there's no Sphinx site documenting this
]

# Allow linking objects on other Sphinx sites seamlessly:
intersphinx_mapping.update(
    python=('https://docs.python.org/3', None),
    python2=('https://docs.python.org/2', None),
)
=======
    )
}

# Be strict about any broken references:
nitpicky = True
>>>>>>> 8698127d
<|MERGE_RESOLUTION|>--- conflicted
+++ resolved
@@ -70,9 +70,11 @@
                 with_scm='{text}\n{rev[timestamp]:%d %b %Y}\n',
             ),
         ],
-<<<<<<< HEAD
     ),
 }
+
+# Be strict about any broken references:
+nitpicky = True
 
 intersphinx_mapping = {
     'pypa-build': ('https://pypa-build.readthedocs.io/en/latest/', None)
@@ -85,9 +87,6 @@
     'user': (f'{github_sponsors_url}/%s', '@'),  # noqa: WPS323
 }
 extensions += ['sphinx.ext.extlinks', 'sphinx.ext.intersphinx']
-
-# Be strict about any broken references:
-nitpicky = True
 
 # Ref: https://github.com/python-attrs/attrs/pull/571/files\
 #      #diff-85987f48f1258d9ee486e3191495582dR82
@@ -143,11 +142,4 @@
 intersphinx_mapping.update(
     python=('https://docs.python.org/3', None),
     python2=('https://docs.python.org/2', None),
-)
-=======
-    )
-}
-
-# Be strict about any broken references:
-nitpicky = True
->>>>>>> 8698127d
+)