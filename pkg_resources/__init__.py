--- conflicted
+++ resolved
@@ -2228,10 +2228,7 @@
 
 def normalize_path(filename):
     """Normalize a file/dir name for comparison purposes"""
-<<<<<<< HEAD
-    return os.path.normcase(os.path.normpath(os.path.realpath(filename)))
-=======
-    return os.path.normcase(os.path.realpath(_cygwin_patch(filename)))
+    return os.path.normcase(os.path.realpath(os.path.normpath(_cygwin_patch(filename))))
 
 
 def _cygwin_patch(filename):  # pragma: nocover
@@ -2243,7 +2240,6 @@
     that this seems to be by design...
     """
     return os.path.abspath(filename) if sys.platform == 'cygwin' else filename
->>>>>>> d0b88ac9
 
 
 def _normalize_cached(filename, _cache={}):
