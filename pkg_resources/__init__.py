--- conflicted
+++ resolved
@@ -1859,22 +1859,10 @@
         return name == 'PKG-INFO' and os.path.isfile(self.path)
 
     def get_metadata(self, name):
-<<<<<<< HEAD
         if name == 'PKG-INFO':
-            with io.open(self.path, encoding='utf-8') as f:
-                try:
-                    metadata = f.read()
-                except UnicodeDecodeError as exc:
-                    # add path context to error message
-                    tmpl = " in {self.path}"
-                    exc.reason += tmpl.format(self=self)
-                    raise
-=======
-        if name=='PKG-INFO':
             with io.open(self.path, encoding='utf-8', errors="replace") as f:
                 metadata = f.read()
             self._warn_on_replacement(metadata)
->>>>>>> 69061481
             return metadata
         raise KeyError("No metadata except PKG-INFO is available")
 
